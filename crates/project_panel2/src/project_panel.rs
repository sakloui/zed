--- conflicted
+++ resolved
@@ -8,19 +8,11 @@
 
 use anyhow::{anyhow, Result};
 use gpui::{
-<<<<<<< HEAD
-    actions, div, px, rems, svg, uniform_list, Action, AppContext, AssetSource, AsyncWindowContext,
+    actions, div, px, uniform_list, Action, AppContext, AssetSource, AsyncWindowContext,
     ClipboardItem, Component, Div, EventEmitter, FocusHandle, Focusable, InteractiveComponent,
     Model, MouseButton, ParentComponent, Pixels, Point, PromptLevel, Render, Stateful,
     StatefulInteractiveComponent, Styled, Task, UniformListScrollHandle, View, ViewContext,
     VisualContext as _, WeakView, WindowContext,
-=======
-    actions, div, px, uniform_list, Action, AppContext, AssetSource, AsyncWindowContext,
-    ClipboardItem, Component, Div, EventEmitter, FocusHandle, FocusableKeyDispatch, Model,
-    MouseButton, ParentElement as _, Pixels, Point, PromptLevel, Render, StatefulInteractive,
-    StatefulInteractivity, StatelessInteractive, Styled, Task, UniformListScrollHandle, View,
-    ViewContext, VisualContext as _, WeakView, WindowContext,
->>>>>>> df64a3c7
 };
 use menu::{Confirm, SelectNext, SelectPrev};
 use project::{
