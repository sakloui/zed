--- conflicted
+++ resolved
@@ -279,13 +279,7 @@
 impl EventEmitter<ViewEvent> for ProjectSearchView {}
 
 impl Render for ProjectSearchView {
-<<<<<<< HEAD
-    type Output = AnyElement;
-
-    fn render(&mut self, cx: &mut ViewContext<Self>) -> Self::Output {
-=======
     fn render(&mut self, cx: &mut ViewContext<Self>) -> impl Element {
->>>>>>> 81b03d37
         if self.has_matches() {
             div()
                 .flex_1()
@@ -1498,13 +1492,7 @@
 }
 
 impl Render for ProjectSearchBar {
-<<<<<<< HEAD
-    type Output = Div;
-
-    fn render(&mut self, cx: &mut ViewContext<Self>) -> Self::Output {
-=======
     fn render(&mut self, cx: &mut ViewContext<Self>) -> impl Element {
->>>>>>> 81b03d37
         let Some(search) = self.active_project_search.clone() else {
             return div();
         };
