mod theme_registry;
mod theme_settings;
pub mod ui;

use gpui::{
    color::Color,
    elements::{ContainerStyle, ImageStyle, LabelStyle, Shadow, SvgStyle, TooltipStyle},
    fonts::{HighlightStyle, TextStyle},
    platform, AppContext, AssetSource, Border, MouseState,
};
use schemars::JsonSchema;
use serde::{de::DeserializeOwned, Deserialize};
use serde_json::Value;
use settings::SettingsStore;
use std::{collections::HashMap, sync::Arc};
use ui::{ButtonStyle, CheckboxStyle, IconStyle, ModalStyle};

pub use theme_registry::*;
pub use theme_settings::*;

pub fn current(cx: &AppContext) -> Arc<Theme> {
    settings::get::<ThemeSettings>(cx).theme.clone()
}

pub fn init(source: impl AssetSource, cx: &mut AppContext) {
    cx.set_global(ThemeRegistry::new(source, cx.font_cache().clone()));
    settings::register::<ThemeSettings>(cx);

    let mut prev_buffer_font_size = settings::get::<ThemeSettings>(cx).buffer_font_size;
    cx.observe_global::<SettingsStore, _>(move |cx| {
        let buffer_font_size = settings::get::<ThemeSettings>(cx).buffer_font_size;
        if buffer_font_size != prev_buffer_font_size {
            prev_buffer_font_size = buffer_font_size;
            reset_font_size(cx);
        }
    })
    .detach();
}

#[derive(Deserialize, Default, JsonSchema)]
pub struct Theme {
    #[serde(default)]
    pub meta: ThemeMeta,
    pub workspace: Workspace,
    pub context_menu: ContextMenu,
    pub contacts_popover: ContactsPopover,
    pub contact_list: ContactList,
    pub toolbar_dropdown_menu: DropdownMenu,
    pub copilot: Copilot,
    pub contact_finder: ContactFinder,
    pub project_panel: ProjectPanel,
    pub command_palette: CommandPalette,
    pub picker: Picker,
    pub editor: Editor,
    pub search: Search,
    pub project_diagnostics: ProjectDiagnostics,
    pub shared_screen: ContainerStyle,
    pub contact_notification: ContactNotification,
    pub update_notification: UpdateNotification,
    pub simple_message_notification: MessageNotification,
    pub project_shared_notification: ProjectSharedNotification,
    pub incoming_call_notification: IncomingCallNotification,
    pub tooltip: TooltipStyle,
    pub terminal: TerminalStyle,
    pub assistant: AssistantStyle,
    pub feedback: FeedbackStyle,
    pub welcome: WelcomeStyle,
    pub color_scheme: ColorScheme,
    pub titlebar: UserMenu,
}

#[derive(Deserialize, Default, Clone, JsonSchema)]
pub struct ThemeMeta {
    #[serde(skip_deserializing)]
    pub id: usize,
    pub name: String,
    pub is_light: bool,
}

#[derive(Deserialize, Default, JsonSchema)]
pub struct Workspace {
    pub background: Color,
    pub blank_pane: BlankPaneStyle,
    pub titlebar: Titlebar,
    pub tab_bar: TabBar,
    pub pane_divider: Border,
    pub leader_border_opacity: f32,
    pub leader_border_width: f32,
    pub dock: Dock,
    pub status_bar: StatusBar,
    pub toolbar: Toolbar,
    pub breadcrumb_height: f32,
    pub breadcrumbs: Interactive<ContainedText>,
    pub disconnected_overlay: ContainedText,
    pub modal: ContainerStyle,
    pub zoomed_panel_foreground: ContainerStyle,
    pub zoomed_pane_foreground: ContainerStyle,
    pub zoomed_background: ContainerStyle,
    pub notification: ContainerStyle,
    pub notifications: Notifications,
    pub joining_project_avatar: ImageStyle,
    pub joining_project_message: ContainedText,
    pub external_location_message: ContainedText,
    pub drop_target_overlay_color: Color,
}

#[derive(Clone, Deserialize, Default, JsonSchema)]
pub struct BlankPaneStyle {
    pub logo: SvgStyle,
    pub logo_shadow: SvgStyle,
    pub logo_container: ContainerStyle,
    pub keyboard_hints: ContainerStyle,
    pub keyboard_hint: Interactive<ContainedText>,
    pub keyboard_hint_width: f32,
}

#[derive(Clone, Deserialize, Default, JsonSchema)]
pub struct Titlebar {
    #[serde(flatten)]
    pub container: ContainerStyle,
    pub height: f32,
    pub title: TextStyle,
    pub highlight_color: Color,
    pub item_spacing: f32,
    pub face_pile_spacing: f32,
    pub avatar_ribbon: AvatarRibbon,
    pub follower_avatar_overlap: f32,
    pub leader_selection: ContainerStyle,
    pub offline_icon: OfflineIcon,
    pub leader_avatar: AvatarStyle,
    pub follower_avatar: AvatarStyle,
    pub inactive_avatar_grayscale: bool,
    pub sign_in_prompt: Toggleable<Interactive<ContainedText>>,
    pub outdated_warning: ContainedText,
    pub share_button: Toggleable<Interactive<ContainedText>>,
    pub call_control: Interactive<IconButton>,
    pub toggle_contacts_button: Toggleable<Interactive<IconButton>>,
    pub toggle_microphone_button: Toggleable<Interactive<IconButton>>,
    pub toggle_speakers_button: Toggleable<Interactive<IconButton>>,
    pub leave_call_button: Interactive<IconButton>,
    pub user_menu_button: Toggleable<Interactive<IconButton>>,
    pub toggle_contacts_badge: ContainerStyle,
}

<<<<<<< HEAD
#[derive(Clone, Deserialize, Default)]
pub struct UserMenu {
    pub user_menu_button: UserMenuButton,
}
#[derive(Clone, Deserialize, Default)]
pub struct UserMenuButton {
    pub user_menu: Toggleable<Interactive<Icon>>,
    pub avatar: AvatarStyle,
    pub icon: Icon,
}
#[derive(Copy, Clone, Deserialize, Default)]
=======
#[derive(Copy, Clone, Deserialize, Default, JsonSchema)]
>>>>>>> 04d93dfb
pub struct AvatarStyle {
    #[serde(flatten)]
    pub image: ImageStyle,
    pub outer_width: f32,
    pub outer_corner_radius: f32,
}

#[derive(Deserialize, Default, Clone, JsonSchema)]
pub struct Copilot {
    pub out_link_icon: Interactive<IconStyle>,
    pub modal: ModalStyle,
    pub auth: CopilotAuth,
}

#[derive(Deserialize, Default, Clone, JsonSchema)]
pub struct CopilotAuth {
    pub content_width: f32,
    pub prompting: CopilotAuthPrompting,
    pub not_authorized: CopilotAuthNotAuthorized,
    pub authorized: CopilotAuthAuthorized,
    pub cta_button: ButtonStyle,
    pub header: IconStyle,
}

#[derive(Deserialize, Default, Clone, JsonSchema)]
pub struct CopilotAuthPrompting {
    pub subheading: ContainedText,
    pub hint: ContainedText,
    pub device_code: DeviceCode,
}

#[derive(Deserialize, Default, Clone, JsonSchema)]
pub struct DeviceCode {
    pub text: TextStyle,
    pub cta: ButtonStyle,
    pub left: f32,
    pub left_container: ContainerStyle,
    pub right: f32,
    pub right_container: Interactive<ContainerStyle>,
}

#[derive(Deserialize, Default, Clone, JsonSchema)]
pub struct CopilotAuthNotAuthorized {
    pub subheading: ContainedText,
    pub warning: ContainedText,
}

#[derive(Deserialize, Default, Clone, JsonSchema)]
pub struct CopilotAuthAuthorized {
    pub subheading: ContainedText,
    pub hint: ContainedText,
}

#[derive(Deserialize, Default, JsonSchema)]
pub struct ContactsPopover {
    #[serde(flatten)]
    pub container: ContainerStyle,
    pub height: f32,
    pub width: f32,
}

#[derive(Deserialize, Default, JsonSchema)]
pub struct ContactList {
    pub user_query_editor: FieldEditor,
    pub user_query_editor_height: f32,
    pub add_contact_button: IconButton,
    pub header_row: Toggleable<Interactive<ContainedText>>,
    pub leave_call: Interactive<ContainedText>,
    pub contact_row: Toggleable<Interactive<ContainerStyle>>,
    pub row_height: f32,
    pub project_row: Toggleable<Interactive<ProjectRow>>,
    pub tree_branch: Toggleable<Interactive<TreeBranch>>,
    pub contact_avatar: ImageStyle,
    pub contact_status_free: ContainerStyle,
    pub contact_status_busy: ContainerStyle,
    pub contact_username: ContainedText,
    pub contact_button: Interactive<IconButton>,
    pub contact_button_spacing: f32,
    pub disabled_button: IconButton,
    pub section_icon_size: f32,
    pub calling_indicator: ContainedText,
}

#[derive(Deserialize, Default, JsonSchema)]
pub struct ProjectRow {
    #[serde(flatten)]
    pub container: ContainerStyle,
    pub icon: Icon,
    pub name: ContainedText,
}

#[derive(Deserialize, Default, Clone, Copy, JsonSchema)]
pub struct TreeBranch {
    pub width: f32,
    pub color: Color,
}

#[derive(Deserialize, Default, JsonSchema)]
pub struct ContactFinder {
    pub picker: Picker,
    pub row_height: f32,
    pub contact_avatar: ImageStyle,
    pub contact_username: ContainerStyle,
    pub contact_button: IconButton,
    pub disabled_contact_button: IconButton,
}

#[derive(Deserialize, Default, JsonSchema)]
pub struct DropdownMenu {
    #[serde(flatten)]
    pub container: ContainerStyle,
    pub header: Interactive<DropdownMenuItem>,
    pub section_header: ContainedText,
    pub item: Toggleable<Interactive<DropdownMenuItem>>,
    pub row_height: f32,
}

#[derive(Deserialize, Default, JsonSchema)]
pub struct DropdownMenuItem {
    #[serde(flatten)]
    pub container: ContainerStyle,
    #[serde(flatten)]
    pub text: TextStyle,
    pub secondary_text: Option<TextStyle>,
    #[serde(default)]
    pub secondary_text_spacing: f32,
}

#[derive(Clone, Deserialize, Default, JsonSchema)]
pub struct TabBar {
    #[serde(flatten)]
    pub container: ContainerStyle,
    pub pane_button: Toggleable<Interactive<IconButton>>,
    pub pane_button_container: ContainerStyle,
    pub active_pane: TabStyles,
    pub inactive_pane: TabStyles,
    pub dragged_tab: Tab,
    pub height: f32,
}

impl TabBar {
    pub fn tab_style(&self, pane_active: bool, tab_active: bool) -> &Tab {
        let tabs = if pane_active {
            &self.active_pane
        } else {
            &self.inactive_pane
        };

        if tab_active {
            &tabs.active_tab
        } else {
            &tabs.inactive_tab
        }
    }
}

#[derive(Clone, Deserialize, Default, JsonSchema)]
pub struct TabStyles {
    pub active_tab: Tab,
    pub inactive_tab: Tab,
}

#[derive(Clone, Deserialize, Default, JsonSchema)]
pub struct AvatarRibbon {
    #[serde(flatten)]
    pub container: ContainerStyle,
    pub width: f32,
    pub height: f32,
}

#[derive(Clone, Deserialize, Default, JsonSchema)]
pub struct OfflineIcon {
    #[serde(flatten)]
    pub container: ContainerStyle,
    pub width: f32,
    pub color: Color,
}

#[derive(Clone, Deserialize, Default, JsonSchema)]
pub struct Tab {
    pub height: f32,
    #[serde(flatten)]
    pub container: ContainerStyle,
    #[serde(flatten)]
    pub label: LabelStyle,
    pub description: ContainedText,
    pub spacing: f32,
    pub close_icon_width: f32,
    pub type_icon_width: f32,
    pub icon_close: Color,
    pub icon_close_active: Color,
    pub icon_dirty: Color,
    pub icon_conflict: Color,
}

#[derive(Clone, Deserialize, Default, JsonSchema)]
pub struct Toolbar {
    #[serde(flatten)]
    pub container: ContainerStyle,
    pub height: f32,
    pub item_spacing: f32,
    pub nav_button: Interactive<IconButton>,
}

#[derive(Clone, Deserialize, Default, JsonSchema)]
pub struct Notifications {
    #[serde(flatten)]
    pub container: ContainerStyle,
    pub width: f32,
}

#[derive(Clone, Deserialize, Default, JsonSchema)]
pub struct Search {
    #[serde(flatten)]
    pub container: ContainerStyle,
    pub editor: FindEditor,
    pub invalid_editor: ContainerStyle,
    pub option_button_group: ContainerStyle,
    pub include_exclude_editor: FindEditor,
    pub invalid_include_exclude_editor: ContainerStyle,
    pub include_exclude_inputs: ContainedText,
    pub option_button: Toggleable<Interactive<ContainedText>>,
    pub match_background: Color,
    pub match_index: ContainedText,
    pub results_status: TextStyle,
    pub dismiss_button: Interactive<IconButton>,
}

#[derive(Clone, Deserialize, Default, JsonSchema)]
pub struct FindEditor {
    #[serde(flatten)]
    pub input: FieldEditor,
    pub min_width: f32,
    pub max_width: f32,
}

#[derive(Deserialize, Default, JsonSchema)]
pub struct StatusBar {
    #[serde(flatten)]
    pub container: ContainerStyle,
    pub height: f32,
    pub item_spacing: f32,
    pub cursor_position: TextStyle,
    pub active_language: Interactive<ContainedText>,
    pub auto_update_progress_message: TextStyle,
    pub auto_update_done_message: TextStyle,
    pub lsp_status: Interactive<StatusBarLspStatus>,
    pub panel_buttons: StatusBarPanelButtons,
    pub diagnostic_summary: Interactive<StatusBarDiagnosticSummary>,
    pub diagnostic_message: Interactive<ContainedText>,
}

#[derive(Deserialize, Default, JsonSchema)]
pub struct StatusBarPanelButtons {
    pub group_left: ContainerStyle,
    pub group_bottom: ContainerStyle,
    pub group_right: ContainerStyle,
    pub button: Toggleable<Interactive<PanelButton>>,
}

#[derive(Deserialize, Default, JsonSchema)]
pub struct StatusBarDiagnosticSummary {
    pub container_ok: ContainerStyle,
    pub container_warning: ContainerStyle,
    pub container_error: ContainerStyle,
    pub text: TextStyle,
    pub icon_color_ok: Color,
    pub icon_color_warning: Color,
    pub icon_color_error: Color,
    pub height: f32,
    pub icon_width: f32,
    pub icon_spacing: f32,
    pub summary_spacing: f32,
}

#[derive(Deserialize, Default, JsonSchema)]
pub struct StatusBarLspStatus {
    #[serde(flatten)]
    pub container: ContainerStyle,
    pub height: f32,
    pub icon_spacing: f32,
    pub icon_color: Color,
    pub icon_width: f32,
    pub message: TextStyle,
}

#[derive(Deserialize, Default, JsonSchema)]
pub struct Dock {
    pub left: ContainerStyle,
    pub bottom: ContainerStyle,
    pub right: ContainerStyle,
}

#[derive(Clone, Deserialize, Default, JsonSchema)]
pub struct PanelButton {
    #[serde(flatten)]
    pub container: ContainerStyle,
    pub icon_color: Color,
    pub icon_size: f32,
    pub label: ContainedText,
}

#[derive(Deserialize, Default, JsonSchema)]
pub struct ProjectPanel {
    #[serde(flatten)]
    pub container: ContainerStyle,
    pub entry: Toggleable<Interactive<ProjectPanelEntry>>,
    pub dragged_entry: ProjectPanelEntry,
    pub ignored_entry: Toggleable<Interactive<ProjectPanelEntry>>,
    pub cut_entry: Toggleable<Interactive<ProjectPanelEntry>>,
    pub filename_editor: FieldEditor,
    pub indent_width: f32,
    pub open_project_button: Interactive<ContainedText>,
}

#[derive(Clone, Debug, Deserialize, Default, JsonSchema)]
pub struct ProjectPanelEntry {
    pub height: f32,
    #[serde(flatten)]
    pub container: ContainerStyle,
    pub text: TextStyle,
    pub icon_color: Color,
    pub icon_size: f32,
    pub icon_spacing: f32,
    pub status: EntryStatus,
}

#[derive(Clone, Debug, Deserialize, Default, JsonSchema)]
pub struct EntryStatus {
    pub git: GitProjectStatus,
}

#[derive(Clone, Debug, Deserialize, Default, JsonSchema)]
pub struct GitProjectStatus {
    pub modified: Color,
    pub inserted: Color,
    pub conflict: Color,
}

#[derive(Clone, Debug, Deserialize, Default, JsonSchema)]
pub struct ContextMenu {
    #[serde(flatten)]
    pub container: ContainerStyle,
    pub item: Toggleable<Interactive<ContextMenuItem>>,
    pub keystroke_margin: f32,
    pub separator: ContainerStyle,
}

#[derive(Clone, Debug, Deserialize, Default, JsonSchema)]
pub struct ContextMenuItem {
    #[serde(flatten)]
    pub container: ContainerStyle,
    pub label: TextStyle,
    pub keystroke: ContainedText,
    pub icon_width: f32,
    pub icon_spacing: f32,
}

#[derive(Debug, Deserialize, Default, JsonSchema)]
pub struct CommandPalette {
    pub key: Toggleable<ContainedLabel>,
    pub keystroke_spacing: f32,
}

#[derive(Deserialize, Default, JsonSchema)]
pub struct InviteLink {
    #[serde(flatten)]
    pub container: ContainerStyle,
    #[serde(flatten)]
    pub label: LabelStyle,
    pub icon: Icon,
}

#[derive(Deserialize, Clone, Copy, Default, JsonSchema)]
pub struct Icon {
    #[serde(flatten)]
    pub container: ContainerStyle,
    pub color: Color,
    pub width: f32,
}

#[derive(Deserialize, Clone, Copy, Default, JsonSchema)]
pub struct IconButton {
    #[serde(flatten)]
    pub container: ContainerStyle,
    pub color: Color,
    pub icon_width: f32,
    pub button_width: f32,
}

#[derive(Deserialize, Default, JsonSchema)]
pub struct ChatMessage {
    #[serde(flatten)]
    pub container: ContainerStyle,
    pub body: TextStyle,
    pub sender: ContainedText,
    pub timestamp: ContainedText,
}

#[derive(Deserialize, Default, JsonSchema)]
pub struct ChannelSelect {
    #[serde(flatten)]
    pub container: ContainerStyle,
    pub header: ChannelName,
    pub item: ChannelName,
    pub active_item: ChannelName,
    pub hovered_item: ChannelName,
    pub hovered_active_item: ChannelName,
    pub menu: ContainerStyle,
}

#[derive(Deserialize, Default, JsonSchema)]
pub struct ChannelName {
    #[serde(flatten)]
    pub container: ContainerStyle,
    pub hash: ContainedText,
    pub name: TextStyle,
}

#[derive(Clone, Deserialize, Default, JsonSchema)]
pub struct Picker {
    #[serde(flatten)]
    pub container: ContainerStyle,
    pub empty_container: ContainerStyle,
    pub input_editor: FieldEditor,
    pub empty_input_editor: FieldEditor,
    pub no_matches: ContainedLabel,
    pub item: Toggleable<Interactive<ContainedLabel>>,
}

#[derive(Clone, Debug, Deserialize, Default, JsonSchema)]
pub struct ContainedText {
    #[serde(flatten)]
    pub container: ContainerStyle,
    #[serde(flatten)]
    pub text: TextStyle,
}

#[derive(Clone, Debug, Deserialize, Default, JsonSchema)]
pub struct ContainedLabel {
    #[serde(flatten)]
    pub container: ContainerStyle,
    #[serde(flatten)]
    pub label: LabelStyle,
}

#[derive(Clone, Deserialize, Default, JsonSchema)]
pub struct ProjectDiagnostics {
    #[serde(flatten)]
    pub container: ContainerStyle,
    pub empty_message: TextStyle,
    pub tab_icon_width: f32,
    pub tab_icon_spacing: f32,
    pub tab_summary_spacing: f32,
}

#[derive(Deserialize, Default, JsonSchema)]
pub struct ContactNotification {
    pub header_avatar: ImageStyle,
    pub header_message: ContainedText,
    pub header_height: f32,
    pub body_message: ContainedText,
    pub button: Interactive<ContainedText>,
    pub dismiss_button: Interactive<IconButton>,
}

#[derive(Deserialize, Default, JsonSchema)]
pub struct UpdateNotification {
    pub message: ContainedText,
    pub action_message: Interactive<ContainedText>,
    pub dismiss_button: Interactive<IconButton>,
}

#[derive(Deserialize, Default, JsonSchema)]
pub struct MessageNotification {
    pub message: ContainedText,
    pub action_message: Interactive<ContainedText>,
    pub dismiss_button: Interactive<IconButton>,
}

#[derive(Deserialize, Default, JsonSchema)]
pub struct ProjectSharedNotification {
    pub window_height: f32,
    pub window_width: f32,
    #[serde(default)]
    pub background: Color,
    pub owner_container: ContainerStyle,
    pub owner_avatar: ImageStyle,
    pub owner_metadata: ContainerStyle,
    pub owner_username: ContainedText,
    pub message: ContainedText,
    pub worktree_roots: ContainedText,
    pub button_width: f32,
    pub open_button: ContainedText,
    pub dismiss_button: ContainedText,
}

#[derive(Deserialize, Default, JsonSchema)]
pub struct IncomingCallNotification {
    pub window_height: f32,
    pub window_width: f32,
    #[serde(default)]
    pub background: Color,
    pub caller_container: ContainerStyle,
    pub caller_avatar: ImageStyle,
    pub caller_metadata: ContainerStyle,
    pub caller_username: ContainedText,
    pub caller_message: ContainedText,
    pub worktree_roots: ContainedText,
    pub button_width: f32,
    pub accept_button: ContainedText,
    pub decline_button: ContainedText,
}

#[derive(Clone, Deserialize, Default, JsonSchema)]
pub struct Editor {
    pub text_color: Color,
    #[serde(default)]
    pub background: Color,
    pub selection: SelectionStyle,
    pub gutter_background: Color,
    pub gutter_padding_factor: f32,
    pub active_line_background: Color,
    pub highlighted_line_background: Color,
    pub rename_fade: f32,
    pub document_highlight_read_background: Color,
    pub document_highlight_write_background: Color,
    pub diff: DiffStyle,
    pub line_number: Color,
    pub line_number_active: Color,
    pub guest_selections: Vec<SelectionStyle>,
    pub syntax: Arc<SyntaxTheme>,
    pub suggestion: HighlightStyle,
    pub diagnostic_path_header: DiagnosticPathHeader,
    pub diagnostic_header: DiagnosticHeader,
    pub error_diagnostic: DiagnosticStyle,
    pub invalid_error_diagnostic: DiagnosticStyle,
    pub warning_diagnostic: DiagnosticStyle,
    pub invalid_warning_diagnostic: DiagnosticStyle,
    pub information_diagnostic: DiagnosticStyle,
    pub invalid_information_diagnostic: DiagnosticStyle,
    pub hint_diagnostic: DiagnosticStyle,
    pub invalid_hint_diagnostic: DiagnosticStyle,
    pub autocomplete: AutocompleteStyle,
    pub code_actions: CodeActions,
    pub folds: Folds,
    pub unnecessary_code_fade: f32,
    pub hover_popover: HoverPopover,
    pub link_definition: HighlightStyle,
    pub composition_mark: HighlightStyle,
    pub jump_icon: Interactive<IconButton>,
    pub scrollbar: Scrollbar,
    pub whitespace: Color,
}

#[derive(Clone, Deserialize, Default, JsonSchema)]
pub struct Scrollbar {
    pub track: ContainerStyle,
    pub thumb: ContainerStyle,
    pub width: f32,
    pub min_height_factor: f32,
    pub git: GitDiffColors,
}

#[derive(Clone, Deserialize, Default, JsonSchema)]
pub struct GitDiffColors {
    pub inserted: Color,
    pub modified: Color,
    pub deleted: Color,
}

#[derive(Clone, Deserialize, Default, JsonSchema)]
pub struct DiagnosticPathHeader {
    #[serde(flatten)]
    pub container: ContainerStyle,
    pub filename: ContainedText,
    pub path: ContainedText,
    pub text_scale_factor: f32,
}

#[derive(Clone, Deserialize, Default, JsonSchema)]
pub struct DiagnosticHeader {
    #[serde(flatten)]
    pub container: ContainerStyle,
    pub source: ContainedLabel,
    pub message: ContainedLabel,
    pub code: ContainedText,
    pub text_scale_factor: f32,
    pub icon_width_factor: f32,
}

#[derive(Clone, Deserialize, Default, JsonSchema)]
pub struct DiagnosticStyle {
    pub message: LabelStyle,
    #[serde(default)]
    pub header: ContainerStyle,
    pub text_scale_factor: f32,
}

#[derive(Clone, Deserialize, Default, JsonSchema)]
pub struct AutocompleteStyle {
    #[serde(flatten)]
    pub container: ContainerStyle,
    pub item: ContainerStyle,
    pub selected_item: ContainerStyle,
    pub hovered_item: ContainerStyle,
    pub match_highlight: HighlightStyle,
}

#[derive(Clone, Copy, Default, Deserialize, JsonSchema)]
pub struct SelectionStyle {
    pub cursor: Color,
    pub selection: Color,
}

#[derive(Clone, Deserialize, Default, JsonSchema)]
pub struct FieldEditor {
    #[serde(flatten)]
    pub container: ContainerStyle,
    pub text: TextStyle,
    #[serde(default)]
    pub placeholder_text: Option<TextStyle>,
    pub selection: SelectionStyle,
}

#[derive(Clone, Deserialize, Default, JsonSchema)]
pub struct InteractiveColor {
    pub color: Color,
}

#[derive(Clone, Deserialize, Default, JsonSchema)]
pub struct CodeActions {
    #[serde(default)]
    pub indicator: Toggleable<Interactive<InteractiveColor>>,
    pub vertical_scale: f32,
}

#[derive(Clone, Deserialize, Default, JsonSchema)]
pub struct Folds {
    pub indicator: Toggleable<Interactive<InteractiveColor>>,
    pub ellipses: FoldEllipses,
    pub fold_background: Color,
    pub icon_margin_scale: f32,
    pub folded_icon: String,
    pub foldable_icon: String,
}

#[derive(Clone, Deserialize, Default, JsonSchema)]
pub struct FoldEllipses {
    pub text_color: Color,
    pub background: Interactive<InteractiveColor>,
    pub corner_radius_factor: f32,
}

#[derive(Clone, Deserialize, Default, JsonSchema)]
pub struct DiffStyle {
    pub inserted: Color,
    pub modified: Color,
    pub deleted: Color,
    pub removed_width_em: f32,
    pub width_em: f32,
    pub corner_radius: f32,
}

#[derive(Debug, Default, Clone, Copy, JsonSchema)]
pub struct Interactive<T> {
    pub default: T,
    pub hovered: Option<T>,
    pub clicked: Option<T>,
    pub disabled: Option<T>,
}

#[derive(Clone, Copy, Debug, Default, Deserialize, JsonSchema)]
pub struct Toggleable<T> {
    active: T,
    inactive: T,
}

impl<T> Toggleable<T> {
    pub fn new(active: T, inactive: T) -> Self {
        Self { active, inactive }
    }
    pub fn in_state(&self, active: bool) -> &T {
        if active {
            &self.active
        } else {
            &self.inactive
        }
    }
    pub fn active_state(&self) -> &T {
        self.in_state(true)
    }
    pub fn inactive_state(&self) -> &T {
        self.in_state(false)
    }
}

impl<T> Interactive<T> {
    pub fn style_for(&self, state: &mut MouseState) -> &T {
        if state.clicked() == Some(platform::MouseButton::Left) && self.clicked.is_some() {
            self.clicked.as_ref().unwrap()
        } else if state.hovered() {
            self.hovered.as_ref().unwrap_or(&self.default)
        } else {
            &self.default
        }
    }
    pub fn disabled_style(&self) -> &T {
        self.disabled.as_ref().unwrap_or(&self.default)
    }
}

impl<'de, T: DeserializeOwned> Deserialize<'de> for Interactive<T> {
    fn deserialize<D>(deserializer: D) -> Result<Self, D::Error>
    where
        D: serde::Deserializer<'de>,
    {
        #[derive(Deserialize)]
        struct Helper {
            default: Value,
            hovered: Option<Value>,
            clicked: Option<Value>,
            disabled: Option<Value>,
        }

        let json = Helper::deserialize(deserializer)?;

        let deserialize_state = |state_json: Option<Value>| -> Result<Option<T>, D::Error> {
            if let Some(mut state_json) = state_json {
                if let Value::Object(state_json) = &mut state_json {
                    if let Value::Object(default) = &json.default {
                        for (key, value) in default {
                            if !state_json.contains_key(key) {
                                state_json.insert(key.clone(), value.clone());
                            }
                        }
                    }
                }
                Ok(Some(
                    serde_json::from_value::<T>(state_json).map_err(serde::de::Error::custom)?,
                ))
            } else {
                Ok(None)
            }
        };

        let hovered = deserialize_state(json.hovered)?;
        let clicked = deserialize_state(json.clicked)?;
        let disabled = deserialize_state(json.disabled)?;
        let default = serde_json::from_value(json.default).map_err(serde::de::Error::custom)?;

        Ok(Interactive {
            default,
            hovered,
            clicked,
            disabled,
        })
    }
}

impl Editor {
    pub fn replica_selection_style(&self, replica_id: u16) -> &SelectionStyle {
        let style_ix = replica_id as usize % (self.guest_selections.len() + 1);
        if style_ix == 0 {
            &self.selection
        } else {
            &self.guest_selections[style_ix - 1]
        }
    }
}

#[derive(Default, JsonSchema)]
pub struct SyntaxTheme {
    pub highlights: Vec<(String, HighlightStyle)>,
}

impl SyntaxTheme {
    pub fn new(highlights: Vec<(String, HighlightStyle)>) -> Self {
        Self { highlights }
    }
}

impl<'de> Deserialize<'de> for SyntaxTheme {
    fn deserialize<D>(deserializer: D) -> Result<Self, D::Error>
    where
        D: serde::Deserializer<'de>,
    {
        let syntax_data: HashMap<String, HighlightStyle> = Deserialize::deserialize(deserializer)?;

        let mut result = Self::new(Vec::new());
        for (key, style) in syntax_data {
            match result
                .highlights
                .binary_search_by(|(needle, _)| needle.cmp(&key))
            {
                Ok(i) | Err(i) => {
                    result.highlights.insert(i, (key, style));
                }
            }
        }

        Ok(result)
    }
}

#[derive(Clone, Deserialize, Default, JsonSchema)]
pub struct HoverPopover {
    pub container: ContainerStyle,
    pub info_container: ContainerStyle,
    pub warning_container: ContainerStyle,
    pub error_container: ContainerStyle,
    pub block_style: ContainerStyle,
    pub prose: TextStyle,
    pub diagnostic_source_highlight: HighlightStyle,
    pub highlight: Color,
}

#[derive(Clone, Deserialize, Default, JsonSchema)]
pub struct TerminalStyle {
    pub black: Color,
    pub red: Color,
    pub green: Color,
    pub yellow: Color,
    pub blue: Color,
    pub magenta: Color,
    pub cyan: Color,
    pub white: Color,
    pub bright_black: Color,
    pub bright_red: Color,
    pub bright_green: Color,
    pub bright_yellow: Color,
    pub bright_blue: Color,
    pub bright_magenta: Color,
    pub bright_cyan: Color,
    pub bright_white: Color,
    pub foreground: Color,
    pub background: Color,
    pub modal_background: Color,
    pub cursor: Color,
    pub dim_black: Color,
    pub dim_red: Color,
    pub dim_green: Color,
    pub dim_yellow: Color,
    pub dim_blue: Color,
    pub dim_magenta: Color,
    pub dim_cyan: Color,
    pub dim_white: Color,
    pub bright_foreground: Color,
    pub dim_foreground: Color,
}

#[derive(Clone, Deserialize, Default, JsonSchema)]
pub struct AssistantStyle {
    pub container: ContainerStyle,
    pub hamburger_button: Interactive<IconStyle>,
    pub split_button: Interactive<IconStyle>,
    pub assist_button: Interactive<IconStyle>,
    pub quote_button: Interactive<IconStyle>,
    pub zoom_in_button: Interactive<IconStyle>,
    pub zoom_out_button: Interactive<IconStyle>,
    pub plus_button: Interactive<IconStyle>,
    pub title: ContainedText,
    pub message_header: ContainerStyle,
    pub sent_at: ContainedText,
    pub user_sender: Interactive<ContainedText>,
    pub assistant_sender: Interactive<ContainedText>,
    pub system_sender: Interactive<ContainedText>,
    pub model: Interactive<ContainedText>,
    pub remaining_tokens: ContainedText,
    pub no_remaining_tokens: ContainedText,
    pub error_icon: Icon,
    pub api_key_editor: FieldEditor,
    pub api_key_prompt: ContainedText,
    pub saved_conversation: SavedConversation,
}

#[derive(Clone, Deserialize, Default, JsonSchema)]
pub struct SavedConversation {
    pub container: Interactive<ContainerStyle>,
    pub saved_at: ContainedText,
    pub title: ContainedText,
}

#[derive(Clone, Deserialize, Default, JsonSchema)]
pub struct FeedbackStyle {
    pub submit_button: Interactive<ContainedText>,
    pub button_margin: f32,
    pub info_text_default: ContainedText,
    pub link_text_default: ContainedText,
    pub link_text_hover: ContainedText,
}

#[derive(Clone, Deserialize, Default, JsonSchema)]
pub struct WelcomeStyle {
    pub page_width: f32,
    pub logo: SvgStyle,
    pub logo_subheading: ContainedText,
    pub usage_note: ContainedText,
    pub checkbox: CheckboxStyle,
    pub checkbox_container: ContainerStyle,
    pub button: Interactive<ContainedText>,
    pub button_group: ContainerStyle,
    pub heading_group: ContainerStyle,
    pub checkbox_group: ContainerStyle,
}

#[derive(Clone, Deserialize, Default, JsonSchema)]
pub struct ColorScheme {
    pub name: String,
    pub is_light: bool,
    pub ramps: RampSet,
    pub lowest: Layer,
    pub middle: Layer,
    pub highest: Layer,

    pub popover_shadow: Shadow,
    pub modal_shadow: Shadow,

    pub players: Vec<Player>,
}

#[derive(Clone, Deserialize, Default, JsonSchema)]
pub struct Player {
    pub cursor: Color,
    pub selection: Color,
}

#[derive(Clone, Deserialize, Default, JsonSchema)]
pub struct RampSet {
    pub neutral: Vec<Color>,
    pub red: Vec<Color>,
    pub orange: Vec<Color>,
    pub yellow: Vec<Color>,
    pub green: Vec<Color>,
    pub cyan: Vec<Color>,
    pub blue: Vec<Color>,
    pub violet: Vec<Color>,
    pub magenta: Vec<Color>,
}

#[derive(Clone, Deserialize, Default, JsonSchema)]
pub struct Layer {
    pub base: StyleSet,
    pub variant: StyleSet,
    pub on: StyleSet,
    pub accent: StyleSet,
    pub positive: StyleSet,
    pub warning: StyleSet,
    pub negative: StyleSet,
}

#[derive(Clone, Deserialize, Default, JsonSchema)]
pub struct StyleSet {
    pub default: Style,
    pub active: Style,
    pub disabled: Style,
    pub hovered: Style,
    pub pressed: Style,
    pub inverted: Style,
}

#[derive(Clone, Deserialize, Default, JsonSchema)]
pub struct Style {
    pub background: Color,
    pub border: Color,
    pub foreground: Color,
}<|MERGE_RESOLUTION|>--- conflicted
+++ resolved
@@ -142,21 +142,18 @@
     pub toggle_contacts_badge: ContainerStyle,
 }
 
-<<<<<<< HEAD
-#[derive(Clone, Deserialize, Default)]
+#[derive(Clone, Deserialize, Default, JsonSchema)]
 pub struct UserMenu {
     pub user_menu_button: UserMenuButton,
 }
-#[derive(Clone, Deserialize, Default)]
+#[derive(Clone, Deserialize, Default, JsonSchema)]
 pub struct UserMenuButton {
     pub user_menu: Toggleable<Interactive<Icon>>,
     pub avatar: AvatarStyle,
     pub icon: Icon,
 }
-#[derive(Copy, Clone, Deserialize, Default)]
-=======
+
 #[derive(Copy, Clone, Deserialize, Default, JsonSchema)]
->>>>>>> 04d93dfb
 pub struct AvatarStyle {
     #[serde(flatten)]
     pub image: ImageStyle,
